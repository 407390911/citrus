--- conflicted
+++ resolved
@@ -1,32 +1,28 @@
-<?xml version="1.0" encoding="UTF-8"?>
-<project xmlns="http://maven.apache.org/POM/4.0.0"
-         xmlns:xsi="http://www.w3.org/2001/XMLSchema-instance"
-         xsi:schemaLocation="http://maven.apache.org/POM/4.0.0 http://maven.apache.org/maven-v4_0_0.xsd">
-    <parent>
-        <artifactId>citrus-parent</artifactId>
-        <groupId>com.alibaba.citrus</groupId>
-<<<<<<< HEAD
-        <version>3.0.13</version>
-=======
-        <version>3.1.6</version>
->>>>>>> c9cccba2
-        <relativePath>../../pom.xml</relativePath>
-    </parent>
-    <modelVersion>4.0.0</modelVersion>
-    <artifactId>citrus-service-resource</artifactId>
-    <name>Citrus Resource Loading Service</name>
-    <dependencies>
-        <dependency>
-            <groupId>${project.groupId}</groupId>
-            <artifactId>citrus-common-util</artifactId>
-        </dependency>
-        <dependency>
-            <groupId>${project.groupId}</groupId>
-            <artifactId>citrus-service-base</artifactId>
-        </dependency>
-        <dependency>
-            <groupId>${project.groupId}</groupId>
-            <artifactId>citrus-test-util</artifactId>
-        </dependency>
-    </dependencies>
-</project>
+<?xml version="1.0" encoding="UTF-8"?>
+<project xmlns="http://maven.apache.org/POM/4.0.0"
+         xmlns:xsi="http://www.w3.org/2001/XMLSchema-instance"
+         xsi:schemaLocation="http://maven.apache.org/POM/4.0.0 http://maven.apache.org/maven-v4_0_0.xsd">
+    <parent>
+        <artifactId>citrus-parent</artifactId>
+        <groupId>com.alibaba.citrus</groupId>
+        <version>3.0.14</version>
+        <relativePath>../../pom.xml</relativePath>
+    </parent>
+    <modelVersion>4.0.0</modelVersion>
+    <artifactId>citrus-service-resource</artifactId>
+    <name>Citrus Resource Loading Service</name>
+    <dependencies>
+        <dependency>
+            <groupId>${project.groupId}</groupId>
+            <artifactId>citrus-common-util</artifactId>
+        </dependency>
+        <dependency>
+            <groupId>${project.groupId}</groupId>
+            <artifactId>citrus-service-base</artifactId>
+        </dependency>
+        <dependency>
+            <groupId>${project.groupId}</groupId>
+            <artifactId>citrus-test-util</artifactId>
+        </dependency>
+    </dependencies>
+</project>