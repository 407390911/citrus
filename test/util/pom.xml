<?xml version="1.0" encoding="UTF-8"?>
<project xmlns="http://maven.apache.org/POM/4.0.0"
         xmlns:xsi="http://www.w3.org/2001/XMLSchema-instance"
         xsi:schemaLocation="http://maven.apache.org/POM/4.0.0 http://maven.apache.org/maven-v4_0_0.xsd">
    <parent>
        <artifactId>citrus-parent</artifactId>
        <groupId>com.alibaba.citrus</groupId>
<<<<<<< HEAD
        <version>3.1.4</version>
=======
        <version>3.2.3</version>
>>>>>>> df2a73f4
        <relativePath>../../pom.xml</relativePath>
    </parent>
    <modelVersion>4.0.0</modelVersion>
    <artifactId>citrus-test-util</artifactId>
    <name>Citrus Testing Utilities</name>
    <dependencies>
        <dependency>
            <groupId>${project.groupId}</groupId>
            <artifactId>citrus-common-logconfig</artifactId>
        </dependency>
        <dependency>
            <groupId>ch.qos.logback</groupId>
            <artifactId>logback-classic</artifactId>
        </dependency>
        <dependency>
            <groupId>junit</groupId>
            <artifactId>junit</artifactId>
            <scope>compile</scope>
        </dependency>
        <dependency>
            <groupId>org.hamcrest</groupId>
            <artifactId>hamcrest-library</artifactId>
            <scope>compile</scope>
        </dependency>
        <dependency>
            <groupId>org.httpunit</groupId>
            <artifactId>httpunit</artifactId>
            <scope>compile</scope>
        </dependency>
        <dependency>
            <groupId>rhino</groupId>
            <artifactId>js</artifactId>
            <scope>compile</scope>
        </dependency>
        <dependency>
            <groupId>nekohtml</groupId>
            <artifactId>nekohtml</artifactId>
            <scope>compile</scope>
        </dependency>
        <dependency>
            <groupId>xerces</groupId>
            <artifactId>xercesImpl</artifactId>
            <scope>compile</scope>
        </dependency>
        <dependency>
            <groupId>xalan</groupId>
            <artifactId>xalan</artifactId>
            <scope>compile</scope>
        </dependency>
        <dependency>
            <groupId>org.easymock</groupId>
            <artifactId>easymockclassextension</artifactId>
            <scope>compile</scope>
        </dependency>
    </dependencies>
</project>
<|MERGE_RESOLUTION|>--- conflicted
+++ resolved
@@ -1,68 +1,64 @@
-<?xml version="1.0" encoding="UTF-8"?>
-<project xmlns="http://maven.apache.org/POM/4.0.0"
-         xmlns:xsi="http://www.w3.org/2001/XMLSchema-instance"
-         xsi:schemaLocation="http://maven.apache.org/POM/4.0.0 http://maven.apache.org/maven-v4_0_0.xsd">
-    <parent>
-        <artifactId>citrus-parent</artifactId>
-        <groupId>com.alibaba.citrus</groupId>
-<<<<<<< HEAD
-        <version>3.1.4</version>
-=======
-        <version>3.2.3</version>
->>>>>>> df2a73f4
-        <relativePath>../../pom.xml</relativePath>
-    </parent>
-    <modelVersion>4.0.0</modelVersion>
-    <artifactId>citrus-test-util</artifactId>
-    <name>Citrus Testing Utilities</name>
-    <dependencies>
-        <dependency>
-            <groupId>${project.groupId}</groupId>
-            <artifactId>citrus-common-logconfig</artifactId>
-        </dependency>
-        <dependency>
-            <groupId>ch.qos.logback</groupId>
-            <artifactId>logback-classic</artifactId>
-        </dependency>
-        <dependency>
-            <groupId>junit</groupId>
-            <artifactId>junit</artifactId>
-            <scope>compile</scope>
-        </dependency>
-        <dependency>
-            <groupId>org.hamcrest</groupId>
-            <artifactId>hamcrest-library</artifactId>
-            <scope>compile</scope>
-        </dependency>
-        <dependency>
-            <groupId>org.httpunit</groupId>
-            <artifactId>httpunit</artifactId>
-            <scope>compile</scope>
-        </dependency>
-        <dependency>
-            <groupId>rhino</groupId>
-            <artifactId>js</artifactId>
-            <scope>compile</scope>
-        </dependency>
-        <dependency>
-            <groupId>nekohtml</groupId>
-            <artifactId>nekohtml</artifactId>
-            <scope>compile</scope>
-        </dependency>
-        <dependency>
-            <groupId>xerces</groupId>
-            <artifactId>xercesImpl</artifactId>
-            <scope>compile</scope>
-        </dependency>
-        <dependency>
-            <groupId>xalan</groupId>
-            <artifactId>xalan</artifactId>
-            <scope>compile</scope>
-        </dependency>
-        <dependency>
-            <groupId>org.easymock</groupId>
-            <artifactId>easymockclassextension</artifactId>
-            <scope>compile</scope>
-        </dependency>
-    </dependencies>
-</project>
+<?xml version="1.0" encoding="UTF-8"?>
+<project xmlns="http://maven.apache.org/POM/4.0.0"
+         xmlns:xsi="http://www.w3.org/2001/XMLSchema-instance"
+         xsi:schemaLocation="http://maven.apache.org/POM/4.0.0 http://maven.apache.org/maven-v4_0_0.xsd">
+    <parent>
+        <artifactId>citrus-parent</artifactId>
+        <groupId>com.alibaba.citrus</groupId>
+        <version>3.1.5</version>
+        <relativePath>../../pom.xml</relativePath>
+    </parent>
+    <modelVersion>4.0.0</modelVersion>
+    <artifactId>citrus-test-util</artifactId>
+    <name>Citrus Testing Utilities</name>
+    <dependencies>
+        <dependency>
+            <groupId>${project.groupId}</groupId>
+            <artifactId>citrus-common-logconfig</artifactId>
+        </dependency>
+        <dependency>
+            <groupId>ch.qos.logback</groupId>
+            <artifactId>logback-classic</artifactId>
+        </dependency>
+        <dependency>
+            <groupId>junit</groupId>
+            <artifactId>junit</artifactId>
+            <scope>compile</scope>
+        </dependency>
+        <dependency>
+            <groupId>org.hamcrest</groupId>
+            <artifactId>hamcrest-library</artifactId>
+            <scope>compile</scope>
+        </dependency>
+        <dependency>
+            <groupId>org.httpunit</groupId>
+            <artifactId>httpunit</artifactId>
+            <scope>compile</scope>
+        </dependency>
+        <dependency>
+            <groupId>rhino</groupId>
+            <artifactId>js</artifactId>
+            <scope>compile</scope>
+        </dependency>
+        <dependency>
+            <groupId>nekohtml</groupId>
+            <artifactId>nekohtml</artifactId>
+            <scope>compile</scope>
+        </dependency>
+        <dependency>
+            <groupId>xerces</groupId>
+            <artifactId>xercesImpl</artifactId>
+            <scope>compile</scope>
+        </dependency>
+        <dependency>
+            <groupId>xalan</groupId>
+            <artifactId>xalan</artifactId>
+            <scope>compile</scope>
+        </dependency>
+        <dependency>
+            <groupId>org.easymock</groupId>
+            <artifactId>easymockclassextension</artifactId>
+            <scope>compile</scope>
+        </dependency>
+    </dependencies>
+</project>