--- conflicted
+++ resolved
@@ -266,7 +266,6 @@
     </services:pipeline>
 
 -- Changes in 3.0.9
-<<<<<<< HEAD
 
 * 升级依赖的jar包：
 
@@ -289,39 +288,13 @@
   cglib 2.2.2
   xml-apis 1.4.01
 
--- Changes in 3.1.0
-
-* 升级到spring 3.1.1
-
-* 修改代码，使之和spring 3.1.x兼容
-  + com.alibaba.citrus.springext.support.resolver.XmlBeanDefinitionReaderProcessor
-  + com.alibaba.citrus.test.context.SpringextContextLoader
-  + com.alibaba.citrus.service.resource.SpringIntegrationTests：反映Resource.getFilename()的改变
-
-* 增加检测代码，以防止webx3.1.x和spring 3.1.1之前的版本一起使用。
-
--- Changes in 3.1.1
-
-* 升级依赖的jar包：
-
-  slf4j 1.6.6
-  logback 1.0.6
-  log4j 1.2.17
-  junit 4.10
-  rhino-js 1.7R2
-  nekohtml 1.9.6.2
-  xerces 2.10.0
-  easymock 3.1
-  jasper 6.0.35
-  jexl 2.1.1
-  velocity 1.7
-  freemarker 2.3.19
-  commons-fileupload 1.2.2
-  commons-io 2.3
-  commons-codec 1.6
-  groovy 1.8.6
-  cglib 2.2.2
-  xml-apis 1.4.01
- 
-=======
->>>>>>> 26090814
+* Bugfix: WebxFrameworkFilter中的excludes/passthru参数、SetLocaleRequestContext的overrider中，错误地使用了requestURI。
+  正确的方式应该是requestURI除去contextPath，因为应用配置不应该依赖于contextPath。
+
+  ！！注意：现有的web应用如果不是默认web应用（即contextPath非空），并且web.xml中对WebxFrameworkFilter配置了excludes/passthru参数的，
+  必须修改参数，使之不包含contextPath。
+
+* 改进：WebxFrameworkFilter中的excludes/passthru参数，如果pattern以!开始，代表排除。
+  例如：excludes=*.jpg, !/upload/*.jpg，意味着除了/upload目录下的以外，所有的jpg图片都将从servlet容器中装载，而不是从webx框架中装载。
+
+* 改进：由于freemarker升级以后已经支持slf4j，所以删除FreemarkerEngine中的Slf4jLoggerFactory，以及不太稳定的LoggerHack类。