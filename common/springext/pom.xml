<?xml version="1.0" encoding="UTF-8"?>
<project xmlns="http://maven.apache.org/POM/4.0.0" xmlns:xsi="http://www.w3.org/2001/XMLSchema-instance"
         xsi:schemaLocation="http://maven.apache.org/POM/4.0.0 http://maven.apache.org/maven-v4_0_0.xsd">
    <parent>
        <artifactId>citrus-parent</artifactId>
        <groupId>com.alibaba.citrus</groupId>
<<<<<<< HEAD
        <version>3.1.4</version>
=======
        <version>3.2.3</version>
>>>>>>> df2a73f4
        <relativePath>../../pom.xml</relativePath>
    </parent>
    <modelVersion>4.0.0</modelVersion>
    <artifactId>citrus-common-springext</artifactId>
    <name>Citrus Spring Extensions</name>
    <dependencies>
        <dependency>
            <groupId>dom4j</groupId>
            <artifactId>dom4j</artifactId>
        </dependency>
        <dependency>
            <groupId>${project.groupId}</groupId>
            <artifactId>citrus-common-generictype</artifactId>
        </dependency>
        <dependency>
            <groupId>${project.groupId}</groupId>
            <artifactId>citrus-common-util</artifactId>
        </dependency>
        <dependency>
            <groupId>${project.groupId}</groupId>
            <artifactId>citrus-common-logconfig</artifactId>
        </dependency>
        <dependency>
            <groupId>${project.groupId}</groupId>
            <artifactId>citrus-test-util</artifactId>
        </dependency>
        <!-- ======================================== -->
        <!-- Spring依赖 -->
        <!-- ======================================== -->
        <dependency>
            <groupId>org.springframework</groupId>
            <artifactId>spring-core</artifactId>
        </dependency>
        <dependency>
            <groupId>org.springframework</groupId>
            <artifactId>spring-beans</artifactId>
        </dependency>
        <dependency>
            <groupId>org.springframework</groupId>
            <artifactId>spring-aop</artifactId>
        </dependency>
        <dependency>
            <groupId>org.springframework</groupId>
            <artifactId>spring-context</artifactId>
        </dependency>
        <dependency>
            <groupId>org.springframework</groupId>
            <artifactId>spring-web</artifactId>
        </dependency>
    </dependencies>
</project>
<|MERGE_RESOLUTION|>--- conflicted
+++ resolved
@@ -1,62 +1,58 @@
-<?xml version="1.0" encoding="UTF-8"?>
-<project xmlns="http://maven.apache.org/POM/4.0.0" xmlns:xsi="http://www.w3.org/2001/XMLSchema-instance"
-         xsi:schemaLocation="http://maven.apache.org/POM/4.0.0 http://maven.apache.org/maven-v4_0_0.xsd">
-    <parent>
-        <artifactId>citrus-parent</artifactId>
-        <groupId>com.alibaba.citrus</groupId>
-<<<<<<< HEAD
-        <version>3.1.4</version>
-=======
-        <version>3.2.3</version>
->>>>>>> df2a73f4
-        <relativePath>../../pom.xml</relativePath>
-    </parent>
-    <modelVersion>4.0.0</modelVersion>
-    <artifactId>citrus-common-springext</artifactId>
-    <name>Citrus Spring Extensions</name>
-    <dependencies>
-        <dependency>
-            <groupId>dom4j</groupId>
-            <artifactId>dom4j</artifactId>
-        </dependency>
-        <dependency>
-            <groupId>${project.groupId}</groupId>
-            <artifactId>citrus-common-generictype</artifactId>
-        </dependency>
-        <dependency>
-            <groupId>${project.groupId}</groupId>
-            <artifactId>citrus-common-util</artifactId>
-        </dependency>
-        <dependency>
-            <groupId>${project.groupId}</groupId>
-            <artifactId>citrus-common-logconfig</artifactId>
-        </dependency>
-        <dependency>
-            <groupId>${project.groupId}</groupId>
-            <artifactId>citrus-test-util</artifactId>
-        </dependency>
-        <!-- ======================================== -->
-        <!-- Spring依赖 -->
-        <!-- ======================================== -->
-        <dependency>
-            <groupId>org.springframework</groupId>
-            <artifactId>spring-core</artifactId>
-        </dependency>
-        <dependency>
-            <groupId>org.springframework</groupId>
-            <artifactId>spring-beans</artifactId>
-        </dependency>
-        <dependency>
-            <groupId>org.springframework</groupId>
-            <artifactId>spring-aop</artifactId>
-        </dependency>
-        <dependency>
-            <groupId>org.springframework</groupId>
-            <artifactId>spring-context</artifactId>
-        </dependency>
-        <dependency>
-            <groupId>org.springframework</groupId>
-            <artifactId>spring-web</artifactId>
-        </dependency>
-    </dependencies>
-</project>
+<?xml version="1.0" encoding="UTF-8"?>
+<project xmlns="http://maven.apache.org/POM/4.0.0" xmlns:xsi="http://www.w3.org/2001/XMLSchema-instance"
+         xsi:schemaLocation="http://maven.apache.org/POM/4.0.0 http://maven.apache.org/maven-v4_0_0.xsd">
+    <parent>
+        <artifactId>citrus-parent</artifactId>
+        <groupId>com.alibaba.citrus</groupId>
+        <version>3.1.5</version>
+        <relativePath>../../pom.xml</relativePath>
+    </parent>
+    <modelVersion>4.0.0</modelVersion>
+    <artifactId>citrus-common-springext</artifactId>
+    <name>Citrus Spring Extensions</name>
+    <dependencies>
+        <dependency>
+            <groupId>dom4j</groupId>
+            <artifactId>dom4j</artifactId>
+        </dependency>
+        <dependency>
+            <groupId>${project.groupId}</groupId>
+            <artifactId>citrus-common-generictype</artifactId>
+        </dependency>
+        <dependency>
+            <groupId>${project.groupId}</groupId>
+            <artifactId>citrus-common-util</artifactId>
+        </dependency>
+        <dependency>
+            <groupId>${project.groupId}</groupId>
+            <artifactId>citrus-common-logconfig</artifactId>
+        </dependency>
+        <dependency>
+            <groupId>${project.groupId}</groupId>
+            <artifactId>citrus-test-util</artifactId>
+        </dependency>
+        <!-- ======================================== -->
+        <!-- Spring依赖 -->
+        <!-- ======================================== -->
+        <dependency>
+            <groupId>org.springframework</groupId>
+            <artifactId>spring-core</artifactId>
+        </dependency>
+        <dependency>
+            <groupId>org.springframework</groupId>
+            <artifactId>spring-beans</artifactId>
+        </dependency>
+        <dependency>
+            <groupId>org.springframework</groupId>
+            <artifactId>spring-aop</artifactId>
+        </dependency>
+        <dependency>
+            <groupId>org.springframework</groupId>
+            <artifactId>spring-context</artifactId>
+        </dependency>
+        <dependency>
+            <groupId>org.springframework</groupId>
+            <artifactId>spring-web</artifactId>
+        </dependency>
+    </dependencies>
+</project>