--- conflicted
+++ resolved
@@ -1,573 +1,541 @@
-/*
- * Copyright (c) 2002-2012 Alibaba Group Holding Limited.
- * All rights reserved.
- *
- * Licensed under the Apache License, Version 2.0 (the "License");
- * you may not use this file except in compliance with the License.
- * You may obtain a copy of the License at
- *
- *    http://www.apache.org/licenses/LICENSE-2.0
- *
- * Unless required by applicable law or agreed to in writing, software
- * distributed under the License is distributed on an "AS IS" BASIS,
- * WITHOUT WARRANTIES OR CONDITIONS OF ANY KIND, either express or implied.
- * See the License for the specific language governing permissions and
- * limitations under the License.
- */
-
-package com.alibaba.citrus.springext.support;
-
-import static com.alibaba.citrus.util.Assert.*;
-import static com.alibaba.citrus.util.CollectionUtil.*;
-import static com.alibaba.citrus.util.StringUtil.*;
-import static javax.xml.XMLConstants.*;
-import static org.dom4j.DocumentHelper.*;
-import static org.springframework.beans.factory.xml.BeanDefinitionParserDelegate.*;
-
-import java.io.ByteArrayOutputStream;
-import java.io.IOException;
-import java.io.InputStream;
-import java.io.OutputStream;
-import java.io.OutputStreamWriter;
-import java.io.StringWriter;
-import java.io.Writer;
-import java.util.Iterator;
-import java.util.List;
-import java.util.Map;
-import java.util.Set;
-
-import com.alibaba.citrus.springext.ConfigurationPoint;
-import com.alibaba.citrus.springext.ConfigurationPoints;
-import com.alibaba.citrus.springext.Contribution;
-import com.alibaba.citrus.springext.ResourceResolver;
-import com.alibaba.citrus.springext.Schema;
-import com.alibaba.citrus.springext.Schema.Transformer;
-import com.alibaba.citrus.springext.impl.ConfigurationPointImpl;
-import org.dom4j.Document;
-import org.dom4j.DocumentException;
-import org.dom4j.DocumentHelper;
-import org.dom4j.Element;
-import org.dom4j.Namespace;
-import org.dom4j.Node;
-import org.dom4j.QName;
-import org.dom4j.io.OutputFormat;
-import org.dom4j.io.SAXReader;
-import org.dom4j.io.XMLWriter;
-
-/**
- * 处理schema和xml的工具。
- *
- * @author Michael Zhou
- */
-public class SchemaUtil {
-    private static final String SPRINGEXT_BASE_URI = "http://www.alibaba.com/schema/springext/base";
-    private static final String SPRINGEXT_BASE_XSD = "http://www.alibaba.com/schema/springext/springext-base.xsd";
-
-    private final static Namespace XSD         = DocumentHelper.createNamespace("xsd", W3C_XML_SCHEMA_NS_URI);
-    private final static QName     XSD_ANY     = DocumentHelper.createQName("any", XSD);
-    private final static QName     XSD_IMPORT  = DocumentHelper.createQName("import", XSD);
-    private final static QName     XSD_CHOICE  = DocumentHelper.createQName("choice", XSD);
-    private final static QName     XSD_ELEMENT = DocumentHelper.createQName("element", XSD);
-    private final static QName     XSD_INCLUDE = DocumentHelper.createQName("include", XSD);
-
-    /** 读取dom。 */
-    public static Document readDocument(InputStream istream, String systemId, boolean close) throws DocumentException {
-        SAXReader reader = new SAXReader(false);
-        Document doc = null;
-
-        try {
-            doc = reader.read(istream, systemId);
-        } finally {
-            if (close && istream != null) {
-                try {
-                    istream.close();
-                } catch (Exception e) {
-                    // ignored
-                }
-            }
-        }
-
-        return doc;
-    }
-
-    /** 输出DOM。 */
-    public static String getDocumentText(Document doc, String charset) {
-        StringWriter writer = new StringWriter();
-
-        try {
-            writeDocument(doc, writer, charset);
-        } catch (IOException e) {
-            // 不会发生
-            unexpectedException(e);
-        }
-
-        return writer.toString();
-    }
-
-    /** 输出DOM。 */
-    public static byte[] getDocumentContent(Document doc) {
-        ByteArrayOutputStream baos = new ByteArrayOutputStream();
-
-        try {
-            writeDocument(doc, baos, null);
-        } catch (IOException e) {
-            unexpectedException(e); // 此调用不太可能报IO错
-        }
-
-        return baos.toByteArray();
-    }
-
-    /** 输出DOM。 */
-    public static void writeDocument(Document doc, OutputStream stream, String charset) throws IOException {
-        charset = defaultIfEmpty(trimToNull(charset), "UTF-8");
-        writeDocument(doc, new OutputStreamWriter(stream, charset), charset);
-    }
-
-    /** 输出DOM。 */
-    public static void writeDocument(Document doc, Writer writer, String charset) throws IOException {
-        charset = defaultIfEmpty(trimToNull(charset), "UTF-8");
-
-        OutputFormat format = OutputFormat.createPrettyPrint();
-
-        format.setEncoding(charset);
-        format.setIndent(true);
-        format.setIndentSize(4);
-
-        XMLWriter xmlWriter = new XMLWriter(writer, format);
-        xmlWriter.write(doc);
-        xmlWriter.flush();
-    }
-
-    /** 将所有contributions的schema汇总成一个schema。 */
-    public static Document createConfigurationPointSchema(ConfigurationPoint configurationPoint, String version) {
-        Document doc = createDocument();
-
-        // <xsd:schema>
-        Element schemaRoot = doc.addElement("xsd:schema", W3C_XML_SCHEMA_NS_URI);
-
-        schemaRoot.addNamespace("xsd", W3C_XML_SCHEMA_NS_URI);
-        schemaRoot.addNamespace("beans", BEANS_NAMESPACE_URI);
-        schemaRoot.addNamespace("springext", SPRINGEXT_BASE_URI);
-        schemaRoot.addNamespace("", configurationPoint.getNamespaceUri());
-
-        schemaRoot.addAttribute("targetNamespace", configurationPoint.getNamespaceUri());
-        schemaRoot.addAttribute("elementFormDefault", "qualified");
-
-        // <xsd:include schemaLocation="contribution schema" />
-        Set<String> includings = createTreeSet();
-
-        for (Contribution contrib : configurationPoint.getContributions()) {
-            Schema contribSchema = contrib.getSchemas().getVersionedSchema(version);
-
-            if (contribSchema == null) {
-                contribSchema = contrib.getSchemas().getMainSchema();
-            }
-
-            if (contribSchema != null) {
-                includings.add(contribSchema.getName());
-            }
-        }
-
-        for (String including : includings) {
-            Element includeElement = schemaRoot.addElement("xsd:include");
-
-            includeElement.addAttribute("schemaLocation", including);
-        }
-
-        if (configurationPoint.getDefaultElementName() != null) {
-            //  <xsd:import namespace="http://www.springframework.org/schema/beans"
-            //              schemaLocation="http://www.springframework.org/schema/beans/spring-beans.xsd" />
-            Element importBeans = schemaRoot.addElement("xsd:import");
-            importBeans.addAttribute("namespace", BEANS_NAMESPACE_URI);
-            importBeans.addAttribute("schemaLocation", BEANS_NAMESPACE_URI + "/spring-beans.xsd");
-
-            //  <xsd:import namespace="http://www.alibaba.com/schema/springext/base"
-            //              schemaLocation="http://www.alibaba.com/schema/springext/springext-base.xsd" />
-            Element importSpringextBase = schemaRoot.addElement("xsd:import");
-            importSpringextBase.addAttribute("namespace", SPRINGEXT_BASE_URI);
-            importSpringextBase.addAttribute("schemaLocation", SPRINGEXT_BASE_XSD);
-
-            // <xsd:element name="defaultElementName" type="springext:referenceableBeanType" />
-            Element element = schemaRoot.addElement("xsd:element");
-            element.addAttribute("name", configurationPoint.getDefaultElementName());
-            element.addAttribute("type", "springext:referenceableBeanType");
-        }
-
-        return doc;
-    }
-
-    /**
-     * 取得contribution schema的内容，将其中引用其它configuration
-     * point的element修改成具体的element名称。例如，将如下定义：
-     * <p/>
-     * <pre>
-     * &lt;xsd:any namespace="http://www.alibaba.com/schema/services/template/engines" /&gt;
-     * </pre>
-     * <p>
-     * 修改成：
-     * </p>
-     * <p/>
-     * <pre>
-     * &lt;xsd:choose xmlns:tpl-engines="http://www.alibaba.com/schema/services/template/engines"&gt;
-     *   &lt;xsd:element ref="tpl-engines:velocity-engine" /&gt;
-     *   &lt;xsd:element ref="tpl-engines:freemarker-engine" /&gt;
-     *   &lt;xsd:element ref="tpl-engines:jsp-engine" /&gt;
-     * &lt;/xsd:choose&gt;
-     * </pre>
-     * <p/>
-     */
-    public static Transformer getContributionSchemaTransformer(final ConfigurationPoints cps, final Contribution thisContrib) {
-        final ConfigurationPoint thisCp = thisContrib.getConfigurationPoint();
-
-        return new Transformer() {
-            private final Map<String, ConfigurationPoint> importings = createHashMap();
-            private Element root;
-
-            public void transform(Document document, String systemId) {
-                root = document.getRootElement();
-
-                if (!W3C_XML_SCHEMA_NS_URI.equals(root.getNamespaceURI()) || !"schema".equals(root.getName())) {
-                    return;
-                }
-
-                // 为contribution schema添加默认namespace和targetNamespace的声明。
-                // 由于contribution schema是被include到configuration point schema中的，所以这些声明不是必须的。
-                // 但是Intellij IDEA似乎不能正确学习到contribution schema的namespace，除非加上这些声明。
-                root.addNamespace("", thisCp.getNamespaceUri());
-                root.addAttribute("targetNamespace", thisCp.getNamespaceUri());
-
-                visitElement(root);
-
-                // 避免加入重复的import
-                @SuppressWarnings("unchecked")
-                List<Element> importElements = root.elements(XSD_IMPORT);
-
-                for (Element importElement : importElements) {
-                    if (importElement.attribute("namespace") != null) {
-                        importings.remove(importElement.attribute("namespace").getValue());
-                    }
-                }
-
-                // 加入imports，但避免加入当前schema所在的configurtion point schema
-                @SuppressWarnings("unchecked")
-                List<Element> rootElements = root.elements();
-                int importIndex = 0;
-
-                for (ConfigurationPoint cp : importings.values()) {
-                    if (thisCp != cp) {
-                        Element importElement = DocumentHelper.createElement(XSD_IMPORT);
-                        importElement.addAttribute("namespace", cp.getNamespaceUri());
-                        importElement.addAttribute("schemaLocation", cp.getSchemas().getMainSchema().getName()); // XXX main or versioned?
-
-                        rootElements.add(importIndex++, importElement);
-                    }
-                }
-            }
-
-            @SuppressWarnings("unchecked")
-            private void visitElement(Element element) {
-                List<Element> elements = element.elements();
-                visitElements(elements);
-            }
-
-            private void visitElements(List<Element> elements) {
-                List<Integer> indexes = createLinkedList();
-                int index = 0;
-
-                for (Element subElement : elements) {
-                    if (subElement.getQName().equals(XSD_ANY) && subElement.attribute("namespace") != null) {
-                        String ns = subElement.attribute("namespace").getValue();
-                        ConfigurationPoint cp = cps.getConfigurationPointByNamespaceUri(ns);
-
-                        if (cp != null) {
-                            indexes.add(index);
-                            importings.put(ns, cp);
-                        }
-
-                        if (cp instanceof ConfigurationPointImpl) {
-                            ((ConfigurationPointImpl) cp).addDependingContribution(thisContrib);
-                        }
-                    } else {
-                        visitElement(subElement);
-                    }
-
-                    index++;
-                }
-
-                for (Integer i : indexes) {
-                    visitAnyElement(elements, i);
-                }
-            }
-
-            private void visitAnyElement(List<Element> elements, int index) {
-                Element anyElement = elements.get(index);
-                String ns = anyElement.attribute("namespace").getValue();
-                ConfigurationPoint cp = cps.getConfigurationPointByNamespaceUri(ns);
-
-                if (cp != null) {
-                    Element choiceElement = DocumentHelper.createElement(XSD_CHOICE);
-                    String nsPrefix = getNamespacePrefix(cp.getPreferredNsPrefix(), ns);
-
-                    // <xsd:schema xmlns:prefix="ns">
-                    // 注意：必须将ns定义加在顶层element，否则低版本的xerces会报错。
-                    root.addNamespace(nsPrefix, ns);
-
-                    // <xsd:choice minOccurs="?" maxOccurs="?" />
-                    if (anyElement.attribute("minOccurs") != null) {
-                        choiceElement.addAttribute("minOccurs", anyElement.attribute("minOccurs").getValue());
-                    }
-
-                    if (anyElement.attribute("maxOccurs") != null) {
-                        choiceElement.addAttribute("maxOccurs", anyElement.attribute("maxOccurs").getValue());
-                    }
-
-                    // <xsd:element ref="prefix:contrib" />
-                    for (Contribution contrib : cp.getContributions()) {
-                        Element elementElement = DocumentHelper.createElement(XSD_ELEMENT);
-                        elementElement.addAttribute("ref", nsPrefix + ":" + contrib.getName());
-                        choiceElement.add(elementElement);
-                    }
-
-                    // <xsd:element ref="prefix:defaultName" />
-                    if (cp.getDefaultElementName() != null) {
-                        Element elementElement = DocumentHelper.createElement(XSD_ELEMENT);
-                        elementElement.addAttribute("ref", nsPrefix + ":" + cp.getDefaultElementName());
-                        choiceElement.add(elementElement);
-                    }
-
-                    // 用choice取代any
-                    elements.set(index, choiceElement);
-                }
-            }
-        };
-    }
-
-    /** 修改schema，除去所有的includes。 */
-    public static Transformer getTransformerWhoRemovesIncludes() {
-        return new Transformer() {
-            public void transform(Document document, String systemId) {
-                Element root = document.getRootElement();
-
-                // <xsd:schema>
-                if (W3C_XML_SCHEMA_NS_URI.equals(root.getNamespaceURI()) && "schema".equals(root.getName())) {
-                    // for each <xsd:include>
-                    for (Iterator<?> i = root.elementIterator(XSD_INCLUDE); i.hasNext(); ) {
-                        i.next();
-                        i.remove();
-                    }
-                }
-            }
-        };
-    }
-
-    /** 修改schema，添加间接依赖的includes。 */
-    public static Transformer getTransformerWhoAddsIndirectIncludes(final Map<String, Schema> includes) {
-        return new Transformer() {
-            public void transform(Document document, String systemId) {
-                Element root = document.getRootElement();
-
-                root.addNamespace("xsd", W3C_XML_SCHEMA_NS_URI);
-
-                // <xsd:schema>
-                if (W3C_XML_SCHEMA_NS_URI.equals(root.getNamespaceURI()) && "schema".equals(root.getName())) {
-                    Namespace xsd = DocumentHelper.createNamespace("xsd", W3C_XML_SCHEMA_NS_URI);
-                    QName includeName = DocumentHelper.createQName("include", xsd);
-
-                    // for each <xsd:include>
-                    for (Iterator<?> i = root.elementIterator(includeName); i.hasNext(); ) {
-                        i.next();
-                        i.remove();
-                    }
-
-                    // 添加includes
-                    @SuppressWarnings("unchecked")
-                    List<Node> nodes = root.elements();
-                    int i = 0;
-
-                    for (Schema includedSchema : includes.values()) {
-                        Element includeElement = DocumentHelper.createElement(includeName);
-                        nodes.add(i++, includeElement);
-
-                        includeElement.addAttribute("schemaLocation", includedSchema.getName());
-                    }
-                }
-            }
-        };
-    }
-
-    /** 在所有可识别的URI上，加上指定前缀。 */
-    public static Transformer getAddPrefixTransformer(final SchemaSet schemas, String prefix) {
-        if (prefix != null) {
-            if (!prefix.endsWith("/")) {
-                prefix += "/";
-            }
-        }
-
-        final String normalizedPrefix = prefix;
-
-        return new Transformer() {
-            public void transform(Document document, String systemId) {
-                if (normalizedPrefix != null) {
-                    Element root = document.getRootElement();
-
-                    // <xsd:schema>
-                    if (W3C_XML_SCHEMA_NS_URI.equals(root.getNamespaceURI()) && "schema".equals(root.getName())) {
-                        Namespace xsd = DocumentHelper.createNamespace("xsd", W3C_XML_SCHEMA_NS_URI);
-                        QName includeName = DocumentHelper.createQName("include", xsd);
-                        QName importName = DocumentHelper.createQName("import", xsd);
-
-                        // for each <xsd:include>
-                        for (Iterator<?> i = root.elementIterator(includeName); i.hasNext(); ) {
-                            Element includeElement = (Element) i.next();
-                            String schemaLocation = trimToNull(includeElement.attributeValue("schemaLocation"));
-
-                            if (schemaLocation != null) {
-                                schemaLocation = getNewSchemaLocation(schemaLocation, null, systemId);
-
-                                if (schemaLocation != null) {
-                                    includeElement.addAttribute("schemaLocation", schemaLocation);
-                                }
-                            }
-                        }
-
-                        // for each <xsd:import>
-                        for (Iterator<?> i = root.elementIterator(importName); i.hasNext(); ) {
-                            Element importElement = (Element) i.next();
-                            String schemaLocation = importElement.attributeValue("schemaLocation");
-                            String namespace = trimToNull(importElement.attributeValue("namespace"));
-
-                            if (schemaLocation != null || namespace != null) {
-                                schemaLocation = getNewSchemaLocation(schemaLocation, namespace, systemId);
-
-                                if (schemaLocation != null) {
-                                    importElement.addAttribute("schemaLocation", schemaLocation);
-                                }
-                            }
-                        }
-                    }
-                }
-            }
-
-            private String getNewSchemaLocation(String schemaLocation, String namespace, String systemId) {
-                // 根据指定的schemaLocation判断
-                if (schemaLocation != null) {
-                    Schema schema = schemas.findSchema(schemaLocation);
-
-                    if (schema != null) {
-                        return normalizedPrefix + schema.getName();
-                    } else {
-                        return schemaLocation; // 返回原本的location，但可能是错误的！
-                    }
-                }
-
-                // 再根据namespace判断
-                if (namespace != null) {
-                    Set<Schema> nsSchemas = schemas.getNamespaceMappings().get(namespace);
-
-                    if (nsSchemas != null && !nsSchemas.isEmpty()) {
-                        // 首先，在所有相同ns的schema中查找版本相同的schema。
-                        String versionedExtension = getVersionedExtension(systemId);
-
-                        if (versionedExtension != null) {
-                            for (Schema schema : nsSchemas) {
-                                if (schema.getName().endsWith(versionedExtension)) {
-                                    return normalizedPrefix + schema.getName();
-                                }
-                            }
-                        }
-
-                        // 其次，选择第一个默认的schema，其顺序是：beans.xsd、beans-2.5.xsd、beans-2.0.xsd
-                        return normalizedPrefix + nsSchemas.iterator().next().getName();
-                    }
-                }
-
-                return null;
-            }
-
-            /** 对于spring-aop-2.5.xsd取得-2.5.xsd。 */
-            private String getVersionedExtension(String systemId) {
-                if (systemId != null) {
-                    int dashIndex = systemId.lastIndexOf("-");
-                    int slashIndex = systemId.lastIndexOf("/");
-
-                    if (dashIndex > slashIndex) {
-                        return systemId.substring(dashIndex);
-                    }
-                }
-
-                return null;
-            }
-        };
-    }
-
-<<<<<<< HEAD
-=======
-    /** 将内部element/attribute设置了不需要namespace。 */
-    public static Transformer getUnqualifiedStyleTransformer(ResourceResolver resourceResolver) {
-        if (isUnqualifiedStyle(resourceResolver)) {
-            return new Transformer() {
-                public void transform(Document document, String systemId) {
-                    Element root = document.getRootElement();
-
-                    if (root.attribute("elementFormDefault") != null) {
-                        root.remove(root.attribute("elementFormDefault"));
-                    }
-
-                    if (root.attribute("attributeFormDefault") != null) {
-                        root.remove(root.attribute("attributeFormDefault"));
-                    }
-                }
-            };
-        } else {
-            return getNoopTransformer();
-        }
-    }
-
-    /** 判断是否为unqualified style。对于IDE plugins，这个判断可以让同一个plugin工作于不同的webx版本上。 */
-    private static boolean isUnqualifiedStyle(ResourceResolver resourceResolver) {
-        // 支持unqualifed style的webx包含converter类，早期的版本则没有这个类。
-        // 因此可用这个类来区分webx的版本。
-        return resourceResolver.getResource("com/alibaba/citrus/springext/util/ConvertToUnqualifiedStyle.class") != null;
-    }
-
->>>>>>> 133f372a
-    public static Transformer getNoopTransformer() {
-        return new Transformer() {
-            public void transform(Document document, String systemId) {
-                // do nothing
-            }
-        };
-    }
-
-    public static String getNamespacePrefix(String preferredNsPrefix, String targetNamespace) {
-        if (preferredNsPrefix != null) {
-            return preferredNsPrefix;
-        }
-
-        if (targetNamespace != null) {
-            return targetNamespace.substring(targetNamespace.lastIndexOf("/") + 1);
-        }
-
-        return null;
-    }
-
-    public static Map<String, String> parseSchemaLocation(String value) {
-        Map<String, String> locations = createTreeMap();
-        value = trimToNull(value);
-
-        if (value != null) {
-            String[] values = value.split("\\s+");
-
-            for (int i = 0; i < values.length - 1; i += 2) {
-                String uri = trimToNull(values[i]);
-                String location = trimToNull(values[i + 1]);
-
-                if (uri != null && location != null) {
-                    locations.put(uri, location);
-                }
-            }
-        }
-
-        return locations;
-    }
-}
+/*
+ * Copyright (c) 2002-2012 Alibaba Group Holding Limited.
+ * All rights reserved.
+ *
+ * Licensed under the Apache License, Version 2.0 (the "License");
+ * you may not use this file except in compliance with the License.
+ * You may obtain a copy of the License at
+ *
+ *    http://www.apache.org/licenses/LICENSE-2.0
+ *
+ * Unless required by applicable law or agreed to in writing, software
+ * distributed under the License is distributed on an "AS IS" BASIS,
+ * WITHOUT WARRANTIES OR CONDITIONS OF ANY KIND, either express or implied.
+ * See the License for the specific language governing permissions and
+ * limitations under the License.
+ */
+
+package com.alibaba.citrus.springext.support;
+
+import static com.alibaba.citrus.util.Assert.*;
+import static com.alibaba.citrus.util.CollectionUtil.*;
+import static com.alibaba.citrus.util.StringUtil.*;
+import static javax.xml.XMLConstants.*;
+import static org.dom4j.DocumentHelper.*;
+import static org.springframework.beans.factory.xml.BeanDefinitionParserDelegate.*;
+
+import java.io.ByteArrayOutputStream;
+import java.io.IOException;
+import java.io.InputStream;
+import java.io.OutputStream;
+import java.io.OutputStreamWriter;
+import java.io.StringWriter;
+import java.io.Writer;
+import java.util.Iterator;
+import java.util.List;
+import java.util.Map;
+import java.util.Set;
+
+import com.alibaba.citrus.springext.ConfigurationPoint;
+import com.alibaba.citrus.springext.ConfigurationPoints;
+import com.alibaba.citrus.springext.Contribution;
+import com.alibaba.citrus.springext.Schema;
+import com.alibaba.citrus.springext.Schema.Transformer;
+import com.alibaba.citrus.springext.impl.ConfigurationPointImpl;
+import org.dom4j.Document;
+import org.dom4j.DocumentException;
+import org.dom4j.DocumentHelper;
+import org.dom4j.Element;
+import org.dom4j.Namespace;
+import org.dom4j.Node;
+import org.dom4j.QName;
+import org.dom4j.io.OutputFormat;
+import org.dom4j.io.SAXReader;
+import org.dom4j.io.XMLWriter;
+
+/**
+ * 处理schema和xml的工具。
+ *
+ * @author Michael Zhou
+ */
+public class SchemaUtil {
+    private static final String SPRINGEXT_BASE_URI = "http://www.alibaba.com/schema/springext/base";
+    private static final String SPRINGEXT_BASE_XSD = "http://www.alibaba.com/schema/springext/springext-base.xsd";
+
+    private final static Namespace XSD         = DocumentHelper.createNamespace("xsd", W3C_XML_SCHEMA_NS_URI);
+    private final static QName     XSD_ANY     = DocumentHelper.createQName("any", XSD);
+    private final static QName     XSD_IMPORT  = DocumentHelper.createQName("import", XSD);
+    private final static QName     XSD_CHOICE  = DocumentHelper.createQName("choice", XSD);
+    private final static QName     XSD_ELEMENT = DocumentHelper.createQName("element", XSD);
+    private final static QName     XSD_INCLUDE = DocumentHelper.createQName("include", XSD);
+
+    /** 读取dom。 */
+    public static Document readDocument(InputStream istream, String systemId, boolean close) throws DocumentException {
+        SAXReader reader = new SAXReader(false);
+        Document doc = null;
+
+        try {
+            doc = reader.read(istream, systemId);
+        } finally {
+            if (close && istream != null) {
+                try {
+                    istream.close();
+                } catch (Exception e) {
+                    // ignored
+                }
+            }
+        }
+
+        return doc;
+    }
+
+    /** 输出DOM。 */
+    public static String getDocumentText(Document doc, String charset) {
+        StringWriter writer = new StringWriter();
+
+        try {
+            writeDocument(doc, writer, charset);
+        } catch (IOException e) {
+            // 不会发生
+            unexpectedException(e);
+        }
+
+        return writer.toString();
+    }
+
+    /** 输出DOM。 */
+    public static byte[] getDocumentContent(Document doc) {
+        ByteArrayOutputStream baos = new ByteArrayOutputStream();
+
+        try {
+            writeDocument(doc, baos, null);
+        } catch (IOException e) {
+            unexpectedException(e); // 此调用不太可能报IO错
+        }
+
+        return baos.toByteArray();
+    }
+
+    /** 输出DOM。 */
+    public static void writeDocument(Document doc, OutputStream stream, String charset) throws IOException {
+        charset = defaultIfEmpty(trimToNull(charset), "UTF-8");
+        writeDocument(doc, new OutputStreamWriter(stream, charset), charset);
+    }
+
+    /** 输出DOM。 */
+    public static void writeDocument(Document doc, Writer writer, String charset) throws IOException {
+        charset = defaultIfEmpty(trimToNull(charset), "UTF-8");
+
+        OutputFormat format = OutputFormat.createPrettyPrint();
+
+        format.setEncoding(charset);
+        format.setIndent(true);
+        format.setIndentSize(4);
+
+        XMLWriter xmlWriter = new XMLWriter(writer, format);
+        xmlWriter.write(doc);
+        xmlWriter.flush();
+    }
+
+    /** 将所有contributions的schema汇总成一个schema。 */
+    public static Document createConfigurationPointSchema(ConfigurationPoint configurationPoint, String version) {
+        Document doc = createDocument();
+
+        // <xsd:schema>
+        Element schemaRoot = doc.addElement("xsd:schema", W3C_XML_SCHEMA_NS_URI);
+
+        schemaRoot.addNamespace("xsd", W3C_XML_SCHEMA_NS_URI);
+        schemaRoot.addNamespace("beans", BEANS_NAMESPACE_URI);
+        schemaRoot.addNamespace("springext", SPRINGEXT_BASE_URI);
+        schemaRoot.addNamespace("", configurationPoint.getNamespaceUri());
+
+        schemaRoot.addAttribute("targetNamespace", configurationPoint.getNamespaceUri());
+        schemaRoot.addAttribute("elementFormDefault", "qualified");
+
+        // <xsd:include schemaLocation="contribution schema" />
+        Set<String> includings = createTreeSet();
+
+        for (Contribution contrib : configurationPoint.getContributions()) {
+            Schema contribSchema = contrib.getSchemas().getVersionedSchema(version);
+
+            if (contribSchema == null) {
+                contribSchema = contrib.getSchemas().getMainSchema();
+            }
+
+            if (contribSchema != null) {
+                includings.add(contribSchema.getName());
+            }
+        }
+
+        for (String including : includings) {
+            Element includeElement = schemaRoot.addElement("xsd:include");
+
+            includeElement.addAttribute("schemaLocation", including);
+        }
+
+        if (configurationPoint.getDefaultElementName() != null) {
+            //  <xsd:import namespace="http://www.springframework.org/schema/beans"
+            //              schemaLocation="http://www.springframework.org/schema/beans/spring-beans.xsd" />
+            Element importBeans = schemaRoot.addElement("xsd:import");
+            importBeans.addAttribute("namespace", BEANS_NAMESPACE_URI);
+            importBeans.addAttribute("schemaLocation", BEANS_NAMESPACE_URI + "/spring-beans.xsd");
+
+            //  <xsd:import namespace="http://www.alibaba.com/schema/springext/base"
+            //              schemaLocation="http://www.alibaba.com/schema/springext/springext-base.xsd" />
+            Element importSpringextBase = schemaRoot.addElement("xsd:import");
+            importSpringextBase.addAttribute("namespace", SPRINGEXT_BASE_URI);
+            importSpringextBase.addAttribute("schemaLocation", SPRINGEXT_BASE_XSD);
+
+            // <xsd:element name="defaultElementName" type="springext:referenceableBeanType" />
+            Element element = schemaRoot.addElement("xsd:element");
+            element.addAttribute("name", configurationPoint.getDefaultElementName());
+            element.addAttribute("type", "springext:referenceableBeanType");
+        }
+
+        return doc;
+    }
+
+    /**
+     * 取得contribution schema的内容，将其中引用其它configuration
+     * point的element修改成具体的element名称。例如，将如下定义：
+     * <p/>
+     * <pre>
+     * &lt;xsd:any namespace="http://www.alibaba.com/schema/services/template/engines" /&gt;
+     * </pre>
+     * <p>
+     * 修改成：
+     * </p>
+     * <p/>
+     * <pre>
+     * &lt;xsd:choose xmlns:tpl-engines="http://www.alibaba.com/schema/services/template/engines"&gt;
+     *   &lt;xsd:element ref="tpl-engines:velocity-engine" /&gt;
+     *   &lt;xsd:element ref="tpl-engines:freemarker-engine" /&gt;
+     *   &lt;xsd:element ref="tpl-engines:jsp-engine" /&gt;
+     * &lt;/xsd:choose&gt;
+     * </pre>
+     * <p/>
+     */
+    public static Transformer getContributionSchemaTransformer(final ConfigurationPoints cps, final Contribution thisContrib) {
+        final ConfigurationPoint thisCp = thisContrib.getConfigurationPoint();
+
+        return new Transformer() {
+            private final Map<String, ConfigurationPoint> importings = createHashMap();
+            private Element root;
+
+            public void transform(Document document, String systemId) {
+                root = document.getRootElement();
+
+                if (!W3C_XML_SCHEMA_NS_URI.equals(root.getNamespaceURI()) || !"schema".equals(root.getName())) {
+                    return;
+                }
+
+                // 为contribution schema添加默认namespace和targetNamespace的声明。
+                // 由于contribution schema是被include到configuration point schema中的，所以这些声明不是必须的。
+                // 但是Intellij IDEA似乎不能正确学习到contribution schema的namespace，除非加上这些声明。
+                root.addNamespace("", thisCp.getNamespaceUri());
+                root.addAttribute("targetNamespace", thisCp.getNamespaceUri());
+
+                visitElement(root);
+
+                // 避免加入重复的import
+                @SuppressWarnings("unchecked")
+                List<Element> importElements = root.elements(XSD_IMPORT);
+
+                for (Element importElement : importElements) {
+                    if (importElement.attribute("namespace") != null) {
+                        importings.remove(importElement.attribute("namespace").getValue());
+                    }
+                }
+
+                // 加入imports，但避免加入当前schema所在的configurtion point schema
+                @SuppressWarnings("unchecked")
+                List<Element> rootElements = root.elements();
+                int importIndex = 0;
+
+                for (ConfigurationPoint cp : importings.values()) {
+                    if (thisCp != cp) {
+                        Element importElement = DocumentHelper.createElement(XSD_IMPORT);
+                        importElement.addAttribute("namespace", cp.getNamespaceUri());
+                        importElement.addAttribute("schemaLocation", cp.getSchemas().getMainSchema().getName()); // XXX main or versioned?
+
+                        rootElements.add(importIndex++, importElement);
+                    }
+                }
+            }
+
+            @SuppressWarnings("unchecked")
+            private void visitElement(Element element) {
+                List<Element> elements = element.elements();
+                visitElements(elements);
+            }
+
+            private void visitElements(List<Element> elements) {
+                List<Integer> indexes = createLinkedList();
+                int index = 0;
+
+                for (Element subElement : elements) {
+                    if (subElement.getQName().equals(XSD_ANY) && subElement.attribute("namespace") != null) {
+                        String ns = subElement.attribute("namespace").getValue();
+                        ConfigurationPoint cp = cps.getConfigurationPointByNamespaceUri(ns);
+
+                        if (cp != null) {
+                            indexes.add(index);
+                            importings.put(ns, cp);
+                        }
+
+                        if (cp instanceof ConfigurationPointImpl) {
+                            ((ConfigurationPointImpl) cp).addDependingContribution(thisContrib);
+                        }
+                    } else {
+                        visitElement(subElement);
+                    }
+
+                    index++;
+                }
+
+                for (Integer i : indexes) {
+                    visitAnyElement(elements, i);
+                }
+            }
+
+            private void visitAnyElement(List<Element> elements, int index) {
+                Element anyElement = elements.get(index);
+                String ns = anyElement.attribute("namespace").getValue();
+                ConfigurationPoint cp = cps.getConfigurationPointByNamespaceUri(ns);
+
+                if (cp != null) {
+                    Element choiceElement = DocumentHelper.createElement(XSD_CHOICE);
+                    String nsPrefix = getNamespacePrefix(cp.getPreferredNsPrefix(), ns);
+
+                    // <xsd:schema xmlns:prefix="ns">
+                    // 注意：必须将ns定义加在顶层element，否则低版本的xerces会报错。
+                    root.addNamespace(nsPrefix, ns);
+
+                    // <xsd:choice minOccurs="?" maxOccurs="?" />
+                    if (anyElement.attribute("minOccurs") != null) {
+                        choiceElement.addAttribute("minOccurs", anyElement.attribute("minOccurs").getValue());
+                    }
+
+                    if (anyElement.attribute("maxOccurs") != null) {
+                        choiceElement.addAttribute("maxOccurs", anyElement.attribute("maxOccurs").getValue());
+                    }
+
+                    // <xsd:element ref="prefix:contrib" />
+                    for (Contribution contrib : cp.getContributions()) {
+                        Element elementElement = DocumentHelper.createElement(XSD_ELEMENT);
+                        elementElement.addAttribute("ref", nsPrefix + ":" + contrib.getName());
+                        choiceElement.add(elementElement);
+                    }
+
+                    // <xsd:element ref="prefix:defaultName" />
+                    if (cp.getDefaultElementName() != null) {
+                        Element elementElement = DocumentHelper.createElement(XSD_ELEMENT);
+                        elementElement.addAttribute("ref", nsPrefix + ":" + cp.getDefaultElementName());
+                        choiceElement.add(elementElement);
+                    }
+
+                    // 用choice取代any
+                    elements.set(index, choiceElement);
+                }
+            }
+        };
+    }
+
+    /** 修改schema，除去所有的includes。 */
+    public static Transformer getTransformerWhoRemovesIncludes() {
+        return new Transformer() {
+            public void transform(Document document, String systemId) {
+                Element root = document.getRootElement();
+
+                // <xsd:schema>
+                if (W3C_XML_SCHEMA_NS_URI.equals(root.getNamespaceURI()) && "schema".equals(root.getName())) {
+                    // for each <xsd:include>
+                    for (Iterator<?> i = root.elementIterator(XSD_INCLUDE); i.hasNext(); ) {
+                        i.next();
+                        i.remove();
+                    }
+                }
+            }
+        };
+    }
+
+    /** 修改schema，添加间接依赖的includes。 */
+    public static Transformer getTransformerWhoAddsIndirectIncludes(final Map<String, Schema> includes) {
+        return new Transformer() {
+            public void transform(Document document, String systemId) {
+                Element root = document.getRootElement();
+
+                root.addNamespace("xsd", W3C_XML_SCHEMA_NS_URI);
+
+                // <xsd:schema>
+                if (W3C_XML_SCHEMA_NS_URI.equals(root.getNamespaceURI()) && "schema".equals(root.getName())) {
+                    Namespace xsd = DocumentHelper.createNamespace("xsd", W3C_XML_SCHEMA_NS_URI);
+                    QName includeName = DocumentHelper.createQName("include", xsd);
+
+                    // for each <xsd:include>
+                    for (Iterator<?> i = root.elementIterator(includeName); i.hasNext(); ) {
+                        i.next();
+                        i.remove();
+                    }
+
+                    // 添加includes
+                    @SuppressWarnings("unchecked")
+                    List<Node> nodes = root.elements();
+                    int i = 0;
+
+                    for (Schema includedSchema : includes.values()) {
+                        Element includeElement = DocumentHelper.createElement(includeName);
+                        nodes.add(i++, includeElement);
+
+                        includeElement.addAttribute("schemaLocation", includedSchema.getName());
+                    }
+                }
+            }
+        };
+    }
+
+    /** 在所有可识别的URI上，加上指定前缀。 */
+    public static Transformer getAddPrefixTransformer(final SchemaSet schemas, String prefix) {
+        if (prefix != null) {
+            if (!prefix.endsWith("/")) {
+                prefix += "/";
+            }
+        }
+
+        final String normalizedPrefix = prefix;
+
+        return new Transformer() {
+            public void transform(Document document, String systemId) {
+                if (normalizedPrefix != null) {
+                    Element root = document.getRootElement();
+
+                    // <xsd:schema>
+                    if (W3C_XML_SCHEMA_NS_URI.equals(root.getNamespaceURI()) && "schema".equals(root.getName())) {
+                        Namespace xsd = DocumentHelper.createNamespace("xsd", W3C_XML_SCHEMA_NS_URI);
+                        QName includeName = DocumentHelper.createQName("include", xsd);
+                        QName importName = DocumentHelper.createQName("import", xsd);
+
+                        // for each <xsd:include>
+                        for (Iterator<?> i = root.elementIterator(includeName); i.hasNext(); ) {
+                            Element includeElement = (Element) i.next();
+                            String schemaLocation = trimToNull(includeElement.attributeValue("schemaLocation"));
+
+                            if (schemaLocation != null) {
+                                schemaLocation = getNewSchemaLocation(schemaLocation, null, systemId);
+
+                                if (schemaLocation != null) {
+                                    includeElement.addAttribute("schemaLocation", schemaLocation);
+                                }
+                            }
+                        }
+
+                        // for each <xsd:import>
+                        for (Iterator<?> i = root.elementIterator(importName); i.hasNext(); ) {
+                            Element importElement = (Element) i.next();
+                            String schemaLocation = importElement.attributeValue("schemaLocation");
+                            String namespace = trimToNull(importElement.attributeValue("namespace"));
+
+                            if (schemaLocation != null || namespace != null) {
+                                schemaLocation = getNewSchemaLocation(schemaLocation, namespace, systemId);
+
+                                if (schemaLocation != null) {
+                                    importElement.addAttribute("schemaLocation", schemaLocation);
+                                }
+                            }
+                        }
+                    }
+                }
+            }
+
+            private String getNewSchemaLocation(String schemaLocation, String namespace, String systemId) {
+                // 根据指定的schemaLocation判断
+                if (schemaLocation != null) {
+                    Schema schema = schemas.findSchema(schemaLocation);
+
+                    if (schema != null) {
+                        return normalizedPrefix + schema.getName();
+                    } else {
+                        return schemaLocation; // 返回原本的location，但可能是错误的！
+                    }
+                }
+
+                // 再根据namespace判断
+                if (namespace != null) {
+                    Set<Schema> nsSchemas = schemas.getNamespaceMappings().get(namespace);
+
+                    if (nsSchemas != null && !nsSchemas.isEmpty()) {
+                        // 首先，在所有相同ns的schema中查找版本相同的schema。
+                        String versionedExtension = getVersionedExtension(systemId);
+
+                        if (versionedExtension != null) {
+                            for (Schema schema : nsSchemas) {
+                                if (schema.getName().endsWith(versionedExtension)) {
+                                    return normalizedPrefix + schema.getName();
+                                }
+                            }
+                        }
+
+                        // 其次，选择第一个默认的schema，其顺序是：beans.xsd、beans-2.5.xsd、beans-2.0.xsd
+                        return normalizedPrefix + nsSchemas.iterator().next().getName();
+                    }
+                }
+
+                return null;
+            }
+
+            /** 对于spring-aop-2.5.xsd取得-2.5.xsd。 */
+            private String getVersionedExtension(String systemId) {
+                if (systemId != null) {
+                    int dashIndex = systemId.lastIndexOf("-");
+                    int slashIndex = systemId.lastIndexOf("/");
+
+                    if (dashIndex > slashIndex) {
+                        return systemId.substring(dashIndex);
+                    }
+                }
+
+                return null;
+            }
+        };
+    }
+
+    public static Transformer getNoopTransformer() {
+        return new Transformer() {
+            public void transform(Document document, String systemId) {
+                // do nothing
+            }
+        };
+    }
+
+    public static String getNamespacePrefix(String preferredNsPrefix, String targetNamespace) {
+        if (preferredNsPrefix != null) {
+            return preferredNsPrefix;
+        }
+
+        if (targetNamespace != null) {
+            return targetNamespace.substring(targetNamespace.lastIndexOf("/") + 1);
+        }
+
+        return null;
+    }
+
+    public static Map<String, String> parseSchemaLocation(String value) {
+        Map<String, String> locations = createTreeMap();
+        value = trimToNull(value);
+
+        if (value != null) {
+            String[] values = value.split("\\s+");
+
+            for (int i = 0; i < values.length - 1; i += 2) {
+                String uri = trimToNull(values[i]);
+                String location = trimToNull(values[i + 1]);
+
+                if (uri != null && location != null) {
+                    locations.put(uri, location);
+                }
+            }
+        }
+
+        return locations;
+    }
+}