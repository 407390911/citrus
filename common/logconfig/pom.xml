--- conflicted
+++ resolved
@@ -1,58 +1,54 @@
-<?xml version="1.0" encoding="UTF-8"?>
-<project xmlns="http://maven.apache.org/POM/4.0.0"
-         xmlns:xsi="http://www.w3.org/2001/XMLSchema-instance"
-         xsi:schemaLocation="http://maven.apache.org/POM/4.0.0 http://maven.apache.org/maven-v4_0_0.xsd">
-    <parent>
-        <artifactId>citrus-parent</artifactId>
-        <groupId>com.alibaba.citrus</groupId>
-<<<<<<< HEAD
-        <version>3.1.5</version>
-=======
-        <version>3.2.4</version>
->>>>>>> c6972ba8
-        <relativePath>../../pom.xml</relativePath>
-    </parent>
-    <modelVersion>4.0.0</modelVersion>
-    <artifactId>citrus-common-logconfig</artifactId>
-    <name>Citrus Log Configuration</name>
-    <dependencies>
-        <dependency>
-            <groupId>ch.qos.logback</groupId>
-            <artifactId>logback-classic</artifactId>
-            <scope>provided</scope>
-            <optional>true</optional>
-        </dependency>
-        <dependency>
-            <groupId>log4j</groupId>
-            <artifactId>log4j</artifactId>
-            <scope>provided</scope>
-            <optional>true</optional>
-        </dependency>
-        <dependency>
-            <groupId>org.slf4j</groupId>
-            <artifactId>slf4j-log4j12</artifactId>
-            <scope>runtime</scope>
-            <optional>true</optional>
-        </dependency>
-        <dependency>
-            <groupId>junit</groupId>
-            <artifactId>junit</artifactId>
-        </dependency>
-        <dependency>
-            <groupId>org.hamcrest</groupId>
-            <artifactId>hamcrest-library</artifactId>
-        </dependency>
-        <dependency>
-            <groupId>org.httpunit</groupId>
-            <artifactId>httpunit</artifactId>
-        </dependency>
-        <dependency>
-            <groupId>rhino</groupId>
-            <artifactId>js</artifactId>
-        </dependency>
-        <dependency>
-            <groupId>${project.groupId}</groupId>
-            <artifactId>citrus-common-servlet</artifactId>
-        </dependency>
-    </dependencies>
-</project>
+<?xml version="1.0" encoding="UTF-8"?>
+<project xmlns="http://maven.apache.org/POM/4.0.0"
+         xmlns:xsi="http://www.w3.org/2001/XMLSchema-instance"
+         xsi:schemaLocation="http://maven.apache.org/POM/4.0.0 http://maven.apache.org/maven-v4_0_0.xsd">
+    <parent>
+        <artifactId>citrus-parent</artifactId>
+        <groupId>com.alibaba.citrus</groupId>
+        <version>3.1.6</version>
+        <relativePath>../../pom.xml</relativePath>
+    </parent>
+    <modelVersion>4.0.0</modelVersion>
+    <artifactId>citrus-common-logconfig</artifactId>
+    <name>Citrus Log Configuration</name>
+    <dependencies>
+        <dependency>
+            <groupId>ch.qos.logback</groupId>
+            <artifactId>logback-classic</artifactId>
+            <scope>provided</scope>
+            <optional>true</optional>
+        </dependency>
+        <dependency>
+            <groupId>log4j</groupId>
+            <artifactId>log4j</artifactId>
+            <scope>provided</scope>
+            <optional>true</optional>
+        </dependency>
+        <dependency>
+            <groupId>org.slf4j</groupId>
+            <artifactId>slf4j-log4j12</artifactId>
+            <scope>runtime</scope>
+            <optional>true</optional>
+        </dependency>
+        <dependency>
+            <groupId>junit</groupId>
+            <artifactId>junit</artifactId>
+        </dependency>
+        <dependency>
+            <groupId>org.hamcrest</groupId>
+            <artifactId>hamcrest-library</artifactId>
+        </dependency>
+        <dependency>
+            <groupId>org.httpunit</groupId>
+            <artifactId>httpunit</artifactId>
+        </dependency>
+        <dependency>
+            <groupId>rhino</groupId>
+            <artifactId>js</artifactId>
+        </dependency>
+        <dependency>
+            <groupId>${project.groupId}</groupId>
+            <artifactId>citrus-common-servlet</artifactId>
+        </dependency>
+    </dependencies>
+</project>