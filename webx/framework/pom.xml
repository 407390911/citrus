<?xml version="1.0" encoding="UTF-8"?>
<project xmlns="http://maven.apache.org/POM/4.0.0"
         xmlns:xsi="http://www.w3.org/2001/XMLSchema-instance"
         xsi:schemaLocation="http://maven.apache.org/POM/4.0.0 http://maven.apache.org/maven-v4_0_0.xsd">
    <parent>
        <artifactId>citrus-parent</artifactId>
        <groupId>com.alibaba.citrus</groupId>
<<<<<<< HEAD
        <version>3.0.13</version>
=======
        <version>3.1.6</version>
>>>>>>> c9cccba2
        <relativePath>../../pom.xml</relativePath>
    </parent>
    <modelVersion>4.0.0</modelVersion>
    <artifactId>citrus-webx-framework</artifactId>
    <name>Citrus Webx Framework</name>
    <dependencies>
        <dependency>
            <groupId>${project.groupId}</groupId>
            <artifactId>citrus-service-resource</artifactId>
        </dependency>
        <dependency>
            <groupId>${project.groupId}</groupId>
            <artifactId>citrus-service-requestcontext</artifactId>
        </dependency>
        <dependency>
            <groupId>${project.groupId}</groupId>
            <artifactId>citrus-service-pipeline</artifactId>
        </dependency>
        <dependency>
            <groupId>${project.groupId}</groupId>
            <artifactId>citrus-service-configuration</artifactId>
        </dependency>
        <dependency>
            <groupId>${project.groupId}</groupId>
            <artifactId>citrus-test-util</artifactId>
        </dependency>
        <dependency>
            <groupId>org.springframework</groupId>
            <artifactId>spring-webmvc</artifactId>
        </dependency>
    </dependencies>
</project>
<|MERGE_RESOLUTION|>--- conflicted
+++ resolved
@@ -1,44 +1,40 @@
-<?xml version="1.0" encoding="UTF-8"?>
-<project xmlns="http://maven.apache.org/POM/4.0.0"
-         xmlns:xsi="http://www.w3.org/2001/XMLSchema-instance"
-         xsi:schemaLocation="http://maven.apache.org/POM/4.0.0 http://maven.apache.org/maven-v4_0_0.xsd">
-    <parent>
-        <artifactId>citrus-parent</artifactId>
-        <groupId>com.alibaba.citrus</groupId>
-<<<<<<< HEAD
-        <version>3.0.13</version>
-=======
-        <version>3.1.6</version>
->>>>>>> c9cccba2
-        <relativePath>../../pom.xml</relativePath>
-    </parent>
-    <modelVersion>4.0.0</modelVersion>
-    <artifactId>citrus-webx-framework</artifactId>
-    <name>Citrus Webx Framework</name>
-    <dependencies>
-        <dependency>
-            <groupId>${project.groupId}</groupId>
-            <artifactId>citrus-service-resource</artifactId>
-        </dependency>
-        <dependency>
-            <groupId>${project.groupId}</groupId>
-            <artifactId>citrus-service-requestcontext</artifactId>
-        </dependency>
-        <dependency>
-            <groupId>${project.groupId}</groupId>
-            <artifactId>citrus-service-pipeline</artifactId>
-        </dependency>
-        <dependency>
-            <groupId>${project.groupId}</groupId>
-            <artifactId>citrus-service-configuration</artifactId>
-        </dependency>
-        <dependency>
-            <groupId>${project.groupId}</groupId>
-            <artifactId>citrus-test-util</artifactId>
-        </dependency>
-        <dependency>
-            <groupId>org.springframework</groupId>
-            <artifactId>spring-webmvc</artifactId>
-        </dependency>
-    </dependencies>
-</project>
+<?xml version="1.0" encoding="UTF-8"?>
+<project xmlns="http://maven.apache.org/POM/4.0.0"
+         xmlns:xsi="http://www.w3.org/2001/XMLSchema-instance"
+         xsi:schemaLocation="http://maven.apache.org/POM/4.0.0 http://maven.apache.org/maven-v4_0_0.xsd">
+    <parent>
+        <artifactId>citrus-parent</artifactId>
+        <groupId>com.alibaba.citrus</groupId>
+        <version>3.0.14</version>
+        <relativePath>../../pom.xml</relativePath>
+    </parent>
+    <modelVersion>4.0.0</modelVersion>
+    <artifactId>citrus-webx-framework</artifactId>
+    <name>Citrus Webx Framework</name>
+    <dependencies>
+        <dependency>
+            <groupId>${project.groupId}</groupId>
+            <artifactId>citrus-service-resource</artifactId>
+        </dependency>
+        <dependency>
+            <groupId>${project.groupId}</groupId>
+            <artifactId>citrus-service-requestcontext</artifactId>
+        </dependency>
+        <dependency>
+            <groupId>${project.groupId}</groupId>
+            <artifactId>citrus-service-pipeline</artifactId>
+        </dependency>
+        <dependency>
+            <groupId>${project.groupId}</groupId>
+            <artifactId>citrus-service-configuration</artifactId>
+        </dependency>
+        <dependency>
+            <groupId>${project.groupId}</groupId>
+            <artifactId>citrus-test-util</artifactId>
+        </dependency>
+        <dependency>
+            <groupId>org.springframework</groupId>
+            <artifactId>spring-webmvc</artifactId>
+        </dependency>
+    </dependencies>
+</project>